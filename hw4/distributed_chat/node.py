"""
Node implementation for distributed fault-tolerant chat system.
This module handles a single server node that implements the Raft consensus algorithm.
"""
import os
import sys
import time
import json
import sqlite3
import hashlib
import logging
import threading
import socket
import random
import grpc
from datetime import datetime
from concurrent import futures

# Import the generated protobuf modules
sys.path.insert(0, os.path.abspath(os.path.join(os.path.dirname(__file__), '..')))
from distributed_chat import distributed_chat_pb2 as pb2
from distributed_chat import distributed_chat_pb2_grpc as pb2_grpc

# Configure logging
logging.basicConfig(
    level=logging.DEBUG,
    format="%(asctime)s - %(name)s - %(levelname)s - %(message)s"
)
logger = logging.getLogger("chat_node")

# Node states
FOLLOWER = 'follower'
CANDIDATE = 'candidate'
LEADER = 'leader'

class ChatNode:
    """
    A node in the distributed chat system implementing Raft consensus.
    Each node can be a leader, candidate, or follower and participates in the
    consensus protocol to ensure data is replicated correctly.
    """
    
    def __init__(self, node_id, peers, db_path):
        """
        Initialize node state.
        
        Args:
            node_id: Unique identifier for this node
            peers: Dictionary mapping peer IDs to their addresses
            db_path: Path to SQLite database file
        """
        self.node_id = node_id
        self.peers = peers
        self.db_path = db_path
        
        # Persistent state
        self.current_term = 0
        self.voted_for = None
        self.log = []
        
        # Volatile state
        self.commit_index = 0
        self.last_applied = 0
        self.state = FOLLOWER
        self.leader_id = None
        self.election_timeout = random.uniform(5.0, 10.0)  # Longer timeout
        self.last_heartbeat = time.time()
        
        # Leader state
        self.next_index = {peer: 1 for peer in peers}
        self.match_index = {peer: 0 for peer in peers}
        
        # Dynamic membership state
        self.non_voting_members = {}  # server_id -> address
        self.catchup_status = {}  # server_id -> {'last_index': int, 'status': 'catching_up'|'ready'}
        
        # Locks
        self.node_lock = threading.RLock()
        self.db_lock = threading.RLock()
        
        # Initialize database
        self._init_db()
        
        # Load persistent state if it exists
        self._load_persistent_state()
        
        # Start election timer
        self.election_timer = threading.Thread(target=self._run_election_timer)
        self.election_timer.daemon = True
        self.election_timer.start()
        
        # Start heartbeat timer
        self.heartbeat_timer = threading.Thread(target=self._run_heartbeat_timer)
        self.heartbeat_timer.daemon = True
        self.heartbeat_timer.start()
        
        logger.info(f"Node {node_id} initialized in {self.state} state")
        
    def _run_election_timer(self):
        """Run the election timeout loop."""
        while True:
            try:
                with self.node_lock:
                    # Only start election if we're a follower and haven't received heartbeat
                    if (self.state == FOLLOWER and 
                        time.time() - self.last_heartbeat > self.election_timeout):
                        self._start_election()
                
                # Sleep for a short time to avoid busy waiting
                time.sleep(0.1)
            except Exception as e:
                logger.error(f"Error in election timer: {e}")
            
    def _run_heartbeat_timer(self):
        """Run the heartbeat timer loop for leaders."""
        while True:
            try:
                with self.node_lock:
                    if self.state == LEADER:
                        self._send_heartbeat()
                
                # Send heartbeats every 2 seconds
                time.sleep(2.0)
            except Exception as e:
                logger.error(f"Error in heartbeat timer: {e}")
            
    def _start_election(self):
        """Start a new election."""
        with self.node_lock:
            # Increment term and vote for self
            self.current_term += 1
            self.voted_for = self.node_id
            self.state = CANDIDATE
            self._persist_state()
            
            logger.info(f"Node {self.node_id} starting election for term {self.current_term}")
            
            # Reset election timeout
            self.election_timeout = random.uniform(5.0, 10.0)
            self.last_heartbeat = time.time()
            
            # Request votes from all peers
            votes = 1  # Vote for self
            total_nodes = len(self.peers) + 1
            majority = (total_nodes // 2) + 1
            
            for peer_id, peer_addr in self.peers.items():
                try:
                    channel = grpc.insecure_channel(peer_addr)
                    stub = pb2_grpc.ReplicationServiceStub(channel)
                    
                    request = pb2.RequestVoteRequest(
                        term=self.current_term,
                        candidate_id=self.node_id,
                        last_log_index=len(self.log),
                        last_log_term=self.log[-1]['term'] if self.log else 0
                    )
                    
                    response = stub.RequestVote(request, timeout=2.0)  # Longer RPC timeout
                    
                    if response.term > self.current_term:
                        # Revert to follower if we see higher term
                        self.current_term = response.term
                        self.state = FOLLOWER
                        self.voted_for = None
                        self._persist_state()
                        return
                    
                    if response.vote_granted:
                        votes += 1
                        if votes >= majority:
                            logger.info(f"Node {self.node_id} won election with {votes}/{total_nodes} votes")
                            self._become_leader()
                            return
                        
                except Exception as e:
                    logger.warning(f"Failed to get vote from {peer_id}: {e}")
            
            # If we get here without becoming leader, revert to follower
            self.state = FOLLOWER
            self.voted_for = None
            self._persist_state()
            
    def _become_leader(self):
        """Transition to leader state."""
        with self.node_lock:
            self.state = LEADER
            self.leader_id = self.node_id
            
            # Initialize leader state
            self.next_index = {peer: len(self.log) + 1 for peer in self.peers}
            self.match_index = {peer: 0 for peer in self.peers}
            
            # Initialize non-voting member state
            for server_id in self.non_voting_members:
                self.next_index[server_id] = len(self.log) + 1
                self.match_index[server_id] = 0
            
            # Send initial empty AppendEntries RPCs (heartbeat)
            self._send_heartbeat()
            
            logger.info(f"Node {self.node_id} became leader for term {self.current_term}")
            
    def AddServer(self, request, context):
        """Handle request to add a new server to the cluster."""
        with self.node_lock:
            if self.state != 'leader':
                return pb2.AddServerResponse(
                    success=False,
                    message="Not the leader",
                    leader_id=self.leader_id,
                    leader_address=self.peers.get(self.leader_id, '')
                )
            
            server_id = request.server_id
            server_address = request.server_address
            
            # Check if server is already a member
            if server_id in self.peers:
                return pb2.AddServerResponse(
                    success=False,
                    message="Server is already a voting member"
                )
            
            if server_id in self.non_voting_members:
                return pb2.AddServerResponse(
                    success=False,
                    message="Server is already a non-voting member"
                )
            
            # Add server as non-voting member
            self.non_voting_members[server_id] = server_address
            self.next_index[server_id] = len(self.log) + 1
            self.match_index[server_id] = 0
            self.catchup_status[server_id] = {
                'last_index': 0,
                'status': 'catching_up'
            }
            
            logger.info(f"Added server {server_id} as non-voting member")
            
            return pb2.AddServerResponse(
                success=True,
                message="Server added as non-voting member"
            )
    
    def CatchupServer(self, request, context):
        """Handle catchup request from a non-voting member."""
        with self.node_lock:
            if self.state != 'leader':
                return pb2.CatchupResponse(
                    success=False,
                    message="Not the leader"
                )
            
            server_id = request.server_id
            last_log_index = request.last_log_index
            
            if server_id not in self.non_voting_members:
                return pb2.CatchupResponse(
                    success=False,
                    message="Server is not a non-voting member"
                )
            
            # Send missing entries
            entries = []
            if last_log_index < len(self.log):
                entries = self.log[last_log_index:]
            
            # Update catchup status
            if entries:
                self.catchup_status[server_id]['last_index'] = len(self.log)
            else:
                # If no entries needed, server is caught up
                self.catchup_status[server_id]['status'] = 'ready'
            
            return pb2.CatchupResponse(
                success=True,
                message="Catchup entries sent",
                entries=entries,
                leader_commit=self.commit_index
            )
    
    def PromoteServer(self, request, context):
        """Handle request to promote a non-voting member to voting member."""
        with self.node_lock:
            if self.state != 'leader':
                return pb2.PromoteServerResponse(
                    success=False,
                    message="Not the leader"
                )
            
            server_id = request.server_id
            
            if server_id not in self.non_voting_members:
                return pb2.PromoteServerResponse(
                    success=False,
                    message="Server is not a non-voting member"
                )
            
            if self.catchup_status[server_id]['status'] != 'ready':
                return pb2.PromoteServerResponse(
                    success=False,
                    message="Server is not ready for promotion"
                )
            
            # Move server from non-voting to voting members
            server_address = self.non_voting_members.pop(server_id)
            self.peers[server_id] = server_address
            
            # Clean up catchup status
            del self.catchup_status[server_id]
            
            logger.info(f"Promoted server {server_id} to voting member")
            
            return pb2.PromoteServerResponse(
                success=True,
                message="Server promoted to voting member"
            )
            
    def _send_heartbeat(self):
        """Send AppendEntries RPCs to all peers (empty for heartbeat)."""
        # Send to voting members
        for peer_id, peer_addr in self.peers.items():
            try:
                channel = grpc.insecure_channel(peer_addr)
                stub = pb2_grpc.ReplicationServiceStub(channel)
                
                prev_log_index = self.next_index[peer_id] - 1
                prev_log_term = 0
                if prev_log_index > 0 and prev_log_index <= len(self.log):
                    prev_log_term = self.log[prev_log_index - 1]['term']
                
                request = pb2.AppendEntriesRequest(
                    term=self.current_term,
                    leader_id=self.node_id,
                    prev_log_index=prev_log_index,
                    prev_log_term=prev_log_term,
                    entries=[],
<<<<<<< HEAD
=======
                    leader_commit=self.commit_index
                )
                
                response = stub.AppendEntries(request, timeout=0.5)
                
                if response.term > self.current_term:
                    self.current_term = response.term
                    self.state = 'follower'
                    self.voted_for = None
                    self._persist_state()
                    return
                    
            except Exception as e:
                logger.warning(f"Failed to send heartbeat to {peer_id}: {e}")
                
        # Send to non-voting members
        for server_id, addr in self.non_voting_members.items():
            try:
                channel = grpc.insecure_channel(addr)
                stub = pb2_grpc.ReplicationServiceStub(channel)
                
                request = pb2.AppendEntriesRequest(
                    term=self.current_term,
                    leader_id=self.node_id,
                    prev_log_index=prev_log_index,
                    prev_log_term=prev_log_term,
                    entries=[],  # Empty for heartbeat
>>>>>>> 427dc354
                    leader_commit=self.commit_index
                )
                
                response = stub.AppendEntries(request, timeout=2.0)  # Longer RPC timeout
                
                if response.term > self.current_term:
                    # Step down if we see higher term
                    self.current_term = response.term
                    self.state = FOLLOWER
                    self.voted_for = None
                    self._persist_state()
                    return
                
            except Exception as e:
                logger.warning(f"Failed to send heartbeat to {peer_id}: {e}")
                
    def _persist_state(self):
        """Persist node state to disk."""
        try:
            state = {
                'current_term': self.current_term,
                'voted_for': self.voted_for,
                'log': self.log
            }
            with open(f"{self.db_path}.state", 'w') as f:
                json.dump(state, f)
        except Exception as e:
            logger.error(f"Error persisting state: {e}")
            
    def _load_persistent_state(self):
        """Load persisted state from disk."""
        try:
            state_path = f"{self.db_path}.state"
            if os.path.exists(state_path):
                with open(state_path, 'r') as f:
                    state = json.load(f)
                    self.current_term = state['current_term']
                    self.voted_for = state['voted_for']
                    self.log = state['log']
        except Exception as e:
            logger.error(f"Error loading persistent state: {e}")
            
    def _init_db(self):
        """
        Initialize the SQLite database with required tables.
        Creates tables for accounts, messages, and raft state.
        """
        logger.info(f"Initializing database at {self.db_path}")
        with self.db_lock:
            try:
                conn = sqlite3.connect(self.db_path)
                c = conn.cursor()
                
                # Account table
                c.execute('''
                    CREATE TABLE IF NOT EXISTS accounts (
                        username TEXT PRIMARY KEY,
                        password TEXT NOT NULL,
                        created_at TIMESTAMP DEFAULT CURRENT_TIMESTAMP,
                        last_login TIMESTAMP
                    )
                ''')
                
                # Messages table
                c.execute('''
                    CREATE TABLE IF NOT EXISTS messages (
                        id INTEGER PRIMARY KEY AUTOINCREMENT,
                        sender TEXT NOT NULL,
                        recipient TEXT NOT NULL,
                        content TEXT NOT NULL,
                        timestamp TIMESTAMP DEFAULT CURRENT_TIMESTAMP,
                        read INTEGER DEFAULT 0,
                        FOREIGN KEY (sender) REFERENCES accounts(username),
                        FOREIGN KEY (recipient) REFERENCES accounts(username)
                    )
                ''')
                
                # Raft state table (for persistent Raft state)
                c.execute('''
                    CREATE TABLE IF NOT EXISTS raft_state (
                        key TEXT PRIMARY KEY,
                        value TEXT NOT NULL
                    )
                ''')
                
                # Log entries table (for Raft log)
                c.execute('''
                    CREATE TABLE IF NOT EXISTS log_entries (
                        index_id INTEGER PRIMARY KEY,
                        term INTEGER NOT NULL,
                        command_type TEXT NOT NULL,
                        data BLOB NOT NULL
                    )
                ''')
                
                conn.commit()
                logger.info("Database initialized successfully")
            except Exception as e:
                logger.error(f"Database initialization failed: {e}")
                raise
            finally:
                conn.close()
                
    def AppendEntries(self, request, context):
        """
        Handle AppendEntries RPC from leader.
        
        Args:
            request: AppendEntriesRequest protobuf message
            context: gRPC context
            
        Returns:
            AppendEntriesResponse protobuf message
        """
        with self.node_lock:
            if request.term < self.current_term:
                return pb2.AppendEntriesResponse(
                    term=self.current_term,
                    success=False,
                    match_index=len(self.log)
                )
            
            # Update term if needed
            if request.term > self.current_term:
                self.current_term = request.term
                self.voted_for = None
                self._persist_state()
            
            # Accept leader
            self.state = FOLLOWER
            self.leader_id = request.leader_id
            self.last_heartbeat = time.time()
            
            # Check if log contains entry at prev_log_index with matching term
            if (request.prev_log_index > len(self.log) or 
                (request.prev_log_index > 0 and 
                 self.log[request.prev_log_index - 1]['term'] != request.prev_log_term)):
                return pb2.AppendEntriesResponse(
                    term=self.current_term,
                    success=False,
                    match_index=len(self.log)
                )
            
            # Process entries
            for entry_json in request.entries:
                entry = json.loads(entry_json)
                
                # Remove conflicting entries
                if request.prev_log_index + 1 <= len(self.log):
                    self.log = self.log[:request.prev_log_index]
                
                # Append new entry
                self.log.append(entry)
                
                # Apply to state machine if committed
                if request.leader_commit > self.commit_index:
                    self.commit_index = min(request.leader_commit, len(self.log))
                    while self.last_applied < self.commit_index:
                        self.last_applied += 1
                        self.chat_service._apply_entry_to_state_machine(self.log[self.last_applied - 1])
            
            self._persist_state()
            
            return pb2.AppendEntriesResponse(
                term=self.current_term,
                success=True,
                match_index=len(self.log)
            )
            
    def RequestVote(self, request, context):
        """
        Handle RequestVote RPC from candidate.
        
        Args:
            request: RequestVoteRequest protobuf message
            context: gRPC context
            
        Returns:
            RequestVoteResponse protobuf message
        """
        with self.node_lock:
            if request.term < self.current_term:
                return pb2.RequestVoteResponse(
                    term=self.current_term,
                    vote_granted=False
                )
            
            # Update term if needed
            if request.term > self.current_term:
                self.current_term = request.term
                self.voted_for = None
                self._persist_state()
            
            # Check if we can vote for this candidate
            last_log_index = len(self.log)
            last_log_term = self.log[-1]['term'] if self.log else 0
            
            if ((self.voted_for is None or self.voted_for == request.candidate_id) and
                (request.last_log_term > last_log_term or
                 (request.last_log_term == last_log_term and
                  request.last_log_index >= last_log_index))):
                # Vote for candidate
                self.voted_for = request.candidate_id
                self._persist_state()
                return pb2.RequestVoteResponse(
                    term=self.current_term,
                    vote_granted=True
                )
            
            return pb2.RequestVoteResponse(
                term=self.current_term,
                vote_granted=False
            )

    def SyncData(self, request, context):
        """
        Handle SyncData RPC from other nodes.
        Used to sync state between nodes.
        
        Args:
            request: SyncDataRequest protobuf message
            context: gRPC context
            
        Returns:
            SyncDataResponse protobuf message
        """
        try:
            with self.node_lock:
                # Update term if needed
                if request.term > self.current_term:
                    self.current_term = request.term
                    self.state = FOLLOWER
                    self.voted_for = None
                    self._persist_state()
                
                # Get requested data
                with self.db_lock:
                    conn = sqlite3.connect(self.db_path)
                    cursor = conn.cursor()
                    
                    # Get accounts
                    cursor.execute("SELECT username, password FROM accounts")
                    accounts = cursor.fetchall()
                    
                    # Get messages
                    cursor.execute("SELECT sender, recipient, content, timestamp FROM messages")
                    messages = cursor.fetchall()
                    conn.close()
                
                return pb2.SyncDataResponse(
                    term=self.current_term,
                    success=True,
                    accounts=[
                        pb2.Account(username=username, password=password)
                        for username, password in accounts
                    ],
                    messages=[
                        pb2.Message(
                            sender=sender,
                            recipient=recipient,
                            content=content,
                            timestamp=timestamp
                        )
                        for sender, recipient, content, timestamp in messages
                    ]
                )
                
        except Exception as e:
            logger.error(f"Error in SyncData: {e}")
            return pb2.SyncDataResponse(
                term=self.current_term,
                success=False
            )

    def GetState(self, request, context):
        """
        Handle GetState RPC from other nodes.
        Used to get the current state of this node.
        
        Args:
            request: GetStateRequest protobuf message
            context: gRPC context
            
        Returns:
            GetStateResponse protobuf message
        """
        try:
            with self.node_lock:
                return pb2.GetStateResponse(
                    term=self.current_term,
                    state=self.state,
                    leader_id=self.leader_id or "",
                    last_log_index=len(self.log),
                    last_log_term=self.log[-1]['term'] if self.log else 0,
                    commit_index=self.commit_index,
                    success=True
                )
                
        except Exception as e:
            logger.error(f"Error in GetState: {e}")
            return pb2.GetStateResponse(
                term=self.current_term,
                state=FOLLOWER,
                success=False
            )<|MERGE_RESOLUTION|>--- conflicted
+++ resolved
@@ -61,9 +61,9 @@
         # Volatile state
         self.commit_index = 0
         self.last_applied = 0
-        self.state = FOLLOWER
+        self.state = 'follower'
         self.leader_id = None
-        self.election_timeout = random.uniform(5.0, 10.0)  # Longer timeout
+        self.election_timeout = random.uniform(1.5, 3.0)
         self.last_heartbeat = time.time()
         
         # Leader state
@@ -99,30 +99,24 @@
     def _run_election_timer(self):
         """Run the election timeout loop."""
         while True:
-            try:
-                with self.node_lock:
-                    # Only start election if we're a follower and haven't received heartbeat
-                    if (self.state == FOLLOWER and 
-                        time.time() - self.last_heartbeat > self.election_timeout):
-                        self._start_election()
-                
-                # Sleep for a short time to avoid busy waiting
-                time.sleep(0.1)
-            except Exception as e:
-                logger.error(f"Error in election timer: {e}")
+            with self.node_lock:
+                # Only start election if we're a follower and haven't received heartbeat
+                if (self.state == 'follower' and 
+                    time.time() - self.last_heartbeat > self.election_timeout):
+                    self._start_election()
+            
+            # Sleep for a short time to avoid busy waiting
+            time.sleep(0.1)
             
     def _run_heartbeat_timer(self):
         """Run the heartbeat timer loop for leaders."""
         while True:
-            try:
-                with self.node_lock:
-                    if self.state == LEADER:
-                        self._send_heartbeat()
-                
-                # Send heartbeats every 2 seconds
-                time.sleep(2.0)
-            except Exception as e:
-                logger.error(f"Error in heartbeat timer: {e}")
+            with self.node_lock:
+                if self.state == 'leader':
+                    self._send_heartbeat()
+            
+            # Send heartbeats every 500ms
+            time.sleep(0.5)
             
     def _start_election(self):
         """Start a new election."""
@@ -130,20 +124,17 @@
             # Increment term and vote for self
             self.current_term += 1
             self.voted_for = self.node_id
-            self.state = CANDIDATE
+            self.state = 'candidate'
             self._persist_state()
             
             logger.info(f"Node {self.node_id} starting election for term {self.current_term}")
             
             # Reset election timeout
-            self.election_timeout = random.uniform(5.0, 10.0)
+            self.election_timeout = random.uniform(1.5, 3.0)
             self.last_heartbeat = time.time()
             
             # Request votes from all peers
             votes = 1  # Vote for self
-            total_nodes = len(self.peers) + 1
-            majority = (total_nodes // 2) + 1
-            
             for peer_id, peer_addr in self.peers.items():
                 try:
                     channel = grpc.insecure_channel(peer_addr)
@@ -156,35 +147,36 @@
                         last_log_term=self.log[-1]['term'] if self.log else 0
                     )
                     
-                    response = stub.RequestVote(request, timeout=2.0)  # Longer RPC timeout
+                    response = stub.RequestVote(request, timeout=0.5)
                     
                     if response.term > self.current_term:
                         # Revert to follower if we see higher term
                         self.current_term = response.term
-                        self.state = FOLLOWER
+                        self.state = 'follower'
                         self.voted_for = None
                         self._persist_state()
                         return
                     
                     if response.vote_granted:
                         votes += 1
-                        if votes >= majority:
-                            logger.info(f"Node {self.node_id} won election with {votes}/{total_nodes} votes")
-                            self._become_leader()
-                            return
                         
                 except Exception as e:
                     logger.warning(f"Failed to get vote from {peer_id}: {e}")
             
-            # If we get here without becoming leader, revert to follower
-            self.state = FOLLOWER
-            self.voted_for = None
-            self._persist_state()
-            
+            # If we got majority of votes, become leader
+            if votes > (len(self.peers) + 1) / 2:
+                logger.info(f"Node {self.node_id} won election for term {self.current_term}")
+                self._become_leader()
+            else:
+                # If we didn't get majority, revert to follower
+                self.state = 'follower'
+                self.voted_for = None
+                self._persist_state()
+                
     def _become_leader(self):
         """Transition to leader state."""
         with self.node_lock:
-            self.state = LEADER
+            self.state = 'leader'
             self.leader_id = self.node_id
             
             # Initialize leader state
@@ -337,8 +329,6 @@
                     prev_log_index=prev_log_index,
                     prev_log_term=prev_log_term,
                     entries=[],
-<<<<<<< HEAD
-=======
                     leader_commit=self.commit_index
                 )
                 
@@ -366,17 +356,17 @@
                     prev_log_index=prev_log_index,
                     prev_log_term=prev_log_term,
                     entries=[],  # Empty for heartbeat
->>>>>>> 427dc354
                     leader_commit=self.commit_index
                 )
                 
-                response = stub.AppendEntries(request, timeout=2.0)  # Longer RPC timeout
+                response = stub.AppendEntries(request, timeout=0.5)
                 
                 if response.term > self.current_term:
                     # Step down if we see higher term
                     self.current_term = response.term
-                    self.state = FOLLOWER
+                    self.state = 'follower'
                     self.voted_for = None
+                    self.leader_id = None
                     self._persist_state()
                     return
                 
@@ -496,7 +486,7 @@
                 self._persist_state()
             
             # Accept leader
-            self.state = FOLLOWER
+            self.state = 'follower'
             self.leader_id = request.leader_id
             self.last_heartbeat = time.time()
             
@@ -579,96 +569,4 @@
             return pb2.RequestVoteResponse(
                 term=self.current_term,
                 vote_granted=False
-            )
-
-    def SyncData(self, request, context):
-        """
-        Handle SyncData RPC from other nodes.
-        Used to sync state between nodes.
-        
-        Args:
-            request: SyncDataRequest protobuf message
-            context: gRPC context
-            
-        Returns:
-            SyncDataResponse protobuf message
-        """
-        try:
-            with self.node_lock:
-                # Update term if needed
-                if request.term > self.current_term:
-                    self.current_term = request.term
-                    self.state = FOLLOWER
-                    self.voted_for = None
-                    self._persist_state()
-                
-                # Get requested data
-                with self.db_lock:
-                    conn = sqlite3.connect(self.db_path)
-                    cursor = conn.cursor()
-                    
-                    # Get accounts
-                    cursor.execute("SELECT username, password FROM accounts")
-                    accounts = cursor.fetchall()
-                    
-                    # Get messages
-                    cursor.execute("SELECT sender, recipient, content, timestamp FROM messages")
-                    messages = cursor.fetchall()
-                    conn.close()
-                
-                return pb2.SyncDataResponse(
-                    term=self.current_term,
-                    success=True,
-                    accounts=[
-                        pb2.Account(username=username, password=password)
-                        for username, password in accounts
-                    ],
-                    messages=[
-                        pb2.Message(
-                            sender=sender,
-                            recipient=recipient,
-                            content=content,
-                            timestamp=timestamp
-                        )
-                        for sender, recipient, content, timestamp in messages
-                    ]
-                )
-                
-        except Exception as e:
-            logger.error(f"Error in SyncData: {e}")
-            return pb2.SyncDataResponse(
-                term=self.current_term,
-                success=False
-            )
-
-    def GetState(self, request, context):
-        """
-        Handle GetState RPC from other nodes.
-        Used to get the current state of this node.
-        
-        Args:
-            request: GetStateRequest protobuf message
-            context: gRPC context
-            
-        Returns:
-            GetStateResponse protobuf message
-        """
-        try:
-            with self.node_lock:
-                return pb2.GetStateResponse(
-                    term=self.current_term,
-                    state=self.state,
-                    leader_id=self.leader_id or "",
-                    last_log_index=len(self.log),
-                    last_log_term=self.log[-1]['term'] if self.log else 0,
-                    commit_index=self.commit_index,
-                    success=True
-                )
-                
-        except Exception as e:
-            logger.error(f"Error in GetState: {e}")
-            return pb2.GetStateResponse(
-                term=self.current_term,
-                state=FOLLOWER,
-                success=False
             )